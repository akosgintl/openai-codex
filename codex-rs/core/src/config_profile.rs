--- conflicted
+++ resolved
@@ -22,7 +22,6 @@
     pub model_verbosity: Option<Verbosity>,
     pub chatgpt_base_url: Option<String>,
     pub experimental_instructions_file: Option<PathBuf>,
-<<<<<<< HEAD
 
     /// Per-profile MCP server definitions. When present, these entries are
     /// merged with the top-level `mcp_servers` map. On key conflicts, the
@@ -33,7 +32,6 @@
     /// Whether this profile should inherit the top-level `mcp_servers`.
     /// Defaults to `true` when not specified.
     pub inherit_global_mcp_servers: Option<bool>,
-=======
 }
 
 impl From<ConfigProfile> for codex_protocol::mcp_protocol::Profile {
@@ -48,5 +46,4 @@
             chatgpt_base_url: config_profile.chatgpt_base_url,
         }
     }
->>>>>>> 4c46490e
 }