use crate::LoginStatus;
use crate::app_event::AppEvent;
use crate::app_event_sender::AppEventSender;
use crate::chatwidget::ChatWidget;
use crate::file_search::FileSearchManager;
use crate::get_git_diff::get_git_diff;
use crate::get_login_status;
use crate::onboarding::onboarding_screen::KeyboardHandler;
use crate::onboarding::onboarding_screen::OnboardingScreen;
use crate::onboarding::onboarding_screen::OnboardingScreenArgs;
use crate::slash_command::SlashCommand;
use crate::tui;
use codex_core::ConversationManager;
use codex_core::config::Config;
use codex_core::protocol::Event;
use codex_core::protocol::Op;
use color_eyre::eyre::Result;
use crossterm::SynchronizedUpdate;
use crossterm::event::KeyCode;
use crossterm::event::KeyEvent;
use crossterm::event::KeyEventKind;
use crossterm::terminal::supports_keyboard_enhancement;
use ratatui::layout::Offset;
use ratatui::prelude::Backend;
use ratatui::text::Line;
use std::path::PathBuf;
use std::sync::Arc;
use std::sync::atomic::AtomicBool;
use std::sync::atomic::Ordering;
use std::sync::mpsc::Receiver;
use std::sync::mpsc::channel;
use std::thread;
use std::time::Duration;
use std::time::Instant;

/// Time window for debouncing redraw requests.
const REDRAW_DEBOUNCE: Duration = Duration::from_millis(1);

/// Top-level application state: which full-screen view is currently active.
#[allow(clippy::large_enum_variant)]
enum AppState<'a> {
    Onboarding {
        screen: OnboardingScreen,
    },
    /// The main chat UI is visible.
    Chat {
        /// Boxed to avoid a large enum variant and reduce the overall size of
        /// `AppState`.
        widget: Box<ChatWidget<'a>>,
    },
}

pub(crate) struct App<'a> {
    server: Arc<ConversationManager>,
    app_event_tx: AppEventSender,
    app_event_rx: Receiver<AppEvent>,
    app_state: AppState<'a>,

    /// Config is stored here so we can recreate ChatWidgets as needed.
    config: Config,

    file_search: FileSearchManager,

    pending_history_lines: Vec<Line<'static>>,

    enhanced_keys_supported: bool,

    /// Controls the animation thread that sends CommitTick events.
    commit_anim_running: Arc<AtomicBool>,

    /// Channel to schedule one-shot animation frames; coalesced by a single
    /// scheduler thread.
    frame_schedule_tx: std::sync::mpsc::Sender<Instant>,
}

/// Aggregate parameters needed to create a `ChatWidget`, as creation may be
/// deferred until after the Git warning screen is dismissed.
#[derive(Clone, Debug)]
pub(crate) struct ChatWidgetArgs {
    pub(crate) config: Config,
    initial_prompt: Option<String>,
    initial_images: Vec<PathBuf>,
    enhanced_keys_supported: bool,
}

impl App<'_> {
    pub(crate) fn new(
        config: Config,
        initial_prompt: Option<String>,
        initial_images: Vec<std::path::PathBuf>,
        show_trust_screen: bool,
    ) -> Self {
        let conversation_manager = Arc::new(ConversationManager::default());

        let (app_event_tx, app_event_rx) = channel();
        let app_event_tx = AppEventSender::new(app_event_tx);

        let enhanced_keys_supported = supports_keyboard_enhancement().unwrap_or(false);

        // Spawn a dedicated thread for reading the crossterm event loop and
        // re-publishing the events as AppEvents, as appropriate.
        {
            let app_event_tx = app_event_tx.clone();
            std::thread::spawn(move || {
                loop {
                    // This timeout is necessary to avoid holding the event lock
                    // that crossterm::event::read() acquires. In particular,
                    // reading the cursor position (crossterm::cursor::position())
                    // needs to acquire the event lock, and so will fail if it
                    // can't acquire it within 2 sec. Resizing the terminal
                    // crashes the app if the cursor position can't be read.
                    if let Ok(true) = crossterm::event::poll(Duration::from_millis(100)) {
                        if let Ok(event) = crossterm::event::read() {
                            match event {
                                crossterm::event::Event::Key(key_event) => {
                                    app_event_tx.send(AppEvent::KeyEvent(key_event));
                                }
                                crossterm::event::Event::Resize(_, _) => {
                                    app_event_tx.send(AppEvent::RequestRedraw);
                                }
                                crossterm::event::Event::Paste(pasted) => {
                                    // Many terminals convert newlines to \r when pasting (e.g., iTerm2),
                                    // but tui-textarea expects \n. Normalize CR to LF.
                                    // [tui-textarea]: https://github.com/rhysd/tui-textarea/blob/4d18622eeac13b309e0ff6a55a46ac6706da68cf/src/textarea.rs#L782-L783
                                    // [iTerm2]: https://github.com/gnachman/iTerm2/blob/5d0c0d9f68523cbd0494dad5422998964a2ecd8d/sources/iTermPasteHelper.m#L206-L216
                                    let pasted = pasted.replace("\r", "\n");
                                    app_event_tx.send(AppEvent::Paste(pasted));
                                }
                                _ => {
                                    // Ignore any other events.
                                }
                            }
                        }
                    } else {
                        // Timeout expired, no `Event` is available
                    }
                }
            });
        }

        let login_status = get_login_status(&config);
        tracing::info!("login_status1: {:?}", login_status);
        let should_show_onboarding =
            should_show_onboarding(&login_status, &config, show_trust_screen);
        let app_state = if should_show_onboarding {
            let show_login_screen = should_show_login_screen(&login_status, &config);
            let chat_widget_args = ChatWidgetArgs {
                config: config.clone(),
                initial_prompt,
                initial_images,
                enhanced_keys_supported,
            };
            AppState::Onboarding {
                screen: OnboardingScreen::new(OnboardingScreenArgs {
                    event_tx: app_event_tx.clone(),
                    codex_home: config.codex_home.clone(),
                    cwd: config.cwd.clone(),
                    show_trust_screen,
                    show_login_screen,
                    chat_widget_args,
                    login_status,
                }),
            }
        } else {
            let chat_widget = ChatWidget::new(
                config.clone(),
                conversation_manager.clone(),
                app_event_tx.clone(),
                initial_prompt,
                initial_images,
                enhanced_keys_supported,
            );
            AppState::Chat {
                widget: Box::new(chat_widget),
            }
        };

        let file_search = FileSearchManager::new(config.cwd.clone(), app_event_tx.clone());

        // Spawn a single scheduler thread that coalesces both debounced redraw
        // requests and animation frame requests, and emits a single Redraw event
        // at the earliest requested time.
        let (frame_tx, frame_rx) = channel::<Instant>();
        {
            let app_event_tx = app_event_tx.clone();
            std::thread::spawn(move || {
                use std::sync::mpsc::RecvTimeoutError;
                let mut next_deadline: Option<Instant> = None;
                loop {
                    if next_deadline.is_none() {
                        match frame_rx.recv() {
                            Ok(deadline) => next_deadline = Some(deadline),
                            Err(_) => break,
                        }
                    }

                    #[expect(clippy::expect_used)]
                    let deadline = next_deadline.expect("deadline set");
                    let now = Instant::now();
                    let timeout = if deadline > now {
                        deadline - now
                    } else {
                        Duration::from_millis(0)
                    };

                    match frame_rx.recv_timeout(timeout) {
                        Ok(new_deadline) => {
                            next_deadline =
                                Some(next_deadline.map_or(new_deadline, |d| d.min(new_deadline)));
                        }
                        Err(RecvTimeoutError::Timeout) => {
                            app_event_tx.send(AppEvent::Redraw);
                            next_deadline = None;
                        }
                        Err(RecvTimeoutError::Disconnected) => break,
                    }
                }
            });
        }
        Self {
            server: conversation_manager,
            app_event_tx,
            pending_history_lines: Vec::new(),
            app_event_rx,
            app_state,
            config,
            file_search,
            enhanced_keys_supported,
            commit_anim_running: Arc::new(AtomicBool::new(false)),
            frame_schedule_tx: frame_tx,
        }
    }

    fn schedule_frame_in(&self, dur: Duration) {
        let _ = self.frame_schedule_tx.send(Instant::now() + dur);
    }

    pub(crate) fn run(&mut self, terminal: &mut tui::Tui) -> Result<()> {
        // Schedule the first render immediately.
        let _ = self.frame_schedule_tx.send(Instant::now());

        while let Ok(event) = self.app_event_rx.recv() {
            match event {
                AppEvent::InsertHistory(lines) => {
                    self.pending_history_lines.extend(lines);
                    self.app_event_tx.send(AppEvent::RequestRedraw);
                }
                AppEvent::RequestRedraw => {
                    self.schedule_frame_in(REDRAW_DEBOUNCE);
                }
                AppEvent::ScheduleFrameIn(dur) => {
                    self.schedule_frame_in(dur);
                }
                AppEvent::Redraw => {
                    std::io::stdout().sync_update(|_| self.draw_next_frame(terminal))??;
                }
                AppEvent::StartCommitAnimation => {
                    if self
                        .commit_anim_running
                        .compare_exchange(false, true, Ordering::Acquire, Ordering::Relaxed)
                        .is_ok()
                    {
                        let tx = self.app_event_tx.clone();
                        let running = self.commit_anim_running.clone();
                        thread::spawn(move || {
                            while running.load(Ordering::Relaxed) {
                                thread::sleep(Duration::from_millis(50));
                                tx.send(AppEvent::CommitTick);
                            }
                        });
                    }
                }
                AppEvent::StopCommitAnimation => {
                    self.commit_anim_running.store(false, Ordering::Release);
                }
                AppEvent::CommitTick => {
                    if let AppState::Chat { widget } = &mut self.app_state {
                        widget.on_commit_tick();
                    }
                }
                AppEvent::KeyEvent(key_event) => {
                    match key_event {
                        KeyEvent {
                            code: KeyCode::Char('c'),
                            modifiers: crossterm::event::KeyModifiers::CONTROL,
                            kind: KeyEventKind::Press,
                            ..
                        } => match &mut self.app_state {
                            AppState::Chat { widget } => {
                                widget.on_ctrl_c();
                            }
                            AppState::Onboarding { .. } => {
                                self.app_event_tx.send(AppEvent::ExitRequest);
                            }
                        },
                        KeyEvent {
                            code: KeyCode::Char('z'),
                            modifiers: crossterm::event::KeyModifiers::CONTROL,
                            kind: KeyEventKind::Press,
                            ..
                        } => {
                            #[cfg(unix)]
                            {
                                self.suspend(terminal)?;
                            }
                            // No-op on non-Unix platforms.
                        }
                        KeyEvent {
                            code: KeyCode::Char('d'),
                            modifiers: crossterm::event::KeyModifiers::CONTROL,
                            kind: KeyEventKind::Press,
                            ..
                        } => {
                            match &mut self.app_state {
                                AppState::Chat { widget } => {
                                    if widget.composer_is_empty() {
                                        self.app_event_tx.send(AppEvent::ExitRequest);
                                    } else {
                                        // Treat Ctrl+D as a normal key event when the composer
                                        // is not empty so that it doesn't quit the application
                                        // prematurely.
                                        self.dispatch_key_event(key_event);
                                    }
                                }
                                AppState::Onboarding { .. } => {
                                    self.app_event_tx.send(AppEvent::ExitRequest);
                                }
                            }
                        }
                        KeyEvent {
                            kind: KeyEventKind::Press | KeyEventKind::Repeat,
                            ..
                        } => {
                            self.dispatch_key_event(key_event);
                        }
                        _ => {
                            // Ignore Release key events.
                        }
                    };
                }
                AppEvent::Paste(text) => {
                    self.dispatch_paste_event(text);
                }
                AppEvent::CodexEvent(event) => {
                    self.dispatch_codex_event(event);
                }
                AppEvent::ExitRequest => {
                    break;
                }
                AppEvent::CodexOp(op) => match &mut self.app_state {
                    AppState::Chat { widget } => widget.submit_op(op),
                    AppState::Onboarding { .. } => {}
                },
                AppEvent::DiffResult(text) => {
                    if let AppState::Chat { widget } = &mut self.app_state {
                        widget.add_diff_output(text);
                    }
                }
                AppEvent::DispatchCommand(command) => match command {
                    SlashCommand::New => {
                        // User accepted – switch to chat view.
                        let new_widget = Box::new(ChatWidget::new(
                            self.config.clone(),
                            self.server.clone(),
                            self.app_event_tx.clone(),
                            None,
                            Vec::new(),
                            self.enhanced_keys_supported,
                        ));
                        self.app_state = AppState::Chat { widget: new_widget };
                        self.app_event_tx.send(AppEvent::RequestRedraw);
                    }
                    SlashCommand::Init => {
                        // Guard: do not run if a task is active.
                        if let AppState::Chat { widget } = &mut self.app_state {
                            const INIT_PROMPT: &str = include_str!("../prompt_for_init_command.md");
                            widget.submit_text_message(INIT_PROMPT.to_string());
                        }
                    }
                    SlashCommand::Compact => {
                        if let AppState::Chat { widget } = &mut self.app_state {
                            widget.clear_token_usage();
                            self.app_event_tx.send(AppEvent::CodexOp(Op::Compact));
                        }
                    }
                    SlashCommand::Model => {
                        if let AppState::Chat { widget } = &mut self.app_state {
                            widget.open_model_popup();
                        }
                    }
                    SlashCommand::Quit => {
                        break;
                    }
                    SlashCommand::Logout => {
                        if let Err(e) = codex_login::logout(&self.config.codex_home) {
                            tracing::error!("failed to logout: {e}");
                        }
                        break;
                    }
                    SlashCommand::Diff => {
                        if let AppState::Chat { widget } = &mut self.app_state {
                            widget.add_diff_in_progress();
                        }

                        let tx = self.app_event_tx.clone();
                        tokio::spawn(async move {
                            let text = match get_git_diff().await {
                                Ok((is_git_repo, diff_text)) => {
                                    if is_git_repo {
                                        diff_text
                                    } else {
                                        "`/diff` — _not inside a git repository_".to_string()
                                    }
                                }
                                Err(e) => format!("Failed to compute diff: {e}"),
                            };
                            tx.send(AppEvent::DiffResult(text));
                        });
                    }
                    SlashCommand::Mention => {
                        if let AppState::Chat { widget } = &mut self.app_state {
                            widget.insert_str("@");
                        }
                    }
                    SlashCommand::Status => {
                        if let AppState::Chat { widget } = &mut self.app_state {
                            widget.add_status_output();
                        }
                    }
                    SlashCommand::Mcp => {
                        if let AppState::Chat { widget } = &mut self.app_state {
                            widget.add_mcp_output();
                        }
                    }
                    #[cfg(debug_assertions)]
                    SlashCommand::TestApproval => {
                        use codex_core::protocol::EventMsg;
                        use std::collections::HashMap;

                        use codex_core::protocol::ApplyPatchApprovalRequestEvent;
                        use codex_core::protocol::FileChange;

                        self.app_event_tx.send(AppEvent::CodexEvent(Event {
                            id: "1".to_string(),
                            // msg: EventMsg::ExecApprovalRequest(ExecApprovalRequestEvent {
                            //     call_id: "1".to_string(),
                            //     command: vec!["git".into(), "apply".into()],
                            //     cwd: self.config.cwd.clone(),
                            //     reason: Some("test".to_string()),
                            // }),
                            msg: EventMsg::ApplyPatchApprovalRequest(
                                ApplyPatchApprovalRequestEvent {
                                    call_id: "1".to_string(),
                                    changes: HashMap::from([
                                        (
                                            PathBuf::from("/tmp/test.txt"),
                                            FileChange::Add {
                                                content: "test".to_string(),
                                            },
                                        ),
                                        (
                                            PathBuf::from("/tmp/test2.txt"),
                                            FileChange::Update {
                                                unified_diff: "+test\n-test2".to_string(),
                                                move_path: None,
                                            },
                                        ),
                                    ]),
                                    reason: None,
                                    grant_root: Some(PathBuf::from("/tmp")),
                                },
                            ),
                        }));
                    }
                },
                AppEvent::OnboardingAuthComplete(result) => {
                    if let AppState::Onboarding { screen } = &mut self.app_state {
                        screen.on_auth_complete(result);
                    }
                }
                AppEvent::OnboardingComplete(ChatWidgetArgs {
                    config,
                    enhanced_keys_supported,
                    initial_images,
                    initial_prompt,
                }) => {
                    self.app_state = AppState::Chat {
                        widget: Box::new(ChatWidget::new(
                            config,
                            self.server.clone(),
                            self.app_event_tx.clone(),
                            initial_prompt,
                            initial_images,
                            enhanced_keys_supported,
                        )),
                    }
                }
                AppEvent::StartFileSearch(query) => {
                    if !query.is_empty() {
                        self.file_search.on_user_query(query);
                    }
                }
                AppEvent::FileSearchResult { query, matches } => {
                    if let AppState::Chat { widget } = &mut self.app_state {
                        widget.apply_file_search_result(query, matches);
                    }
                }
                AppEvent::UpdateReasoningEffort(effort) => {
                    if let AppState::Chat { widget } = &mut self.app_state {
                        widget.set_reasoning_effort(effort);
                    }
                }
                AppEvent::UpdateModel(model) => {
                    if let AppState::Chat { widget } = &mut self.app_state {
                        widget.set_model(model);
                    }
                }
            }
        }
        terminal.clear()?;

        Ok(())
    }

    #[cfg(unix)]
    fn suspend(&mut self, terminal: &mut tui::Tui) -> Result<()> {
        tui::restore()?;
        // SAFETY: Unix-only code path. We intentionally send SIGTSTP to the
        // current process group (pid 0) to trigger standard job-control
        // suspension semantics. This FFI does not involve any raw pointers,
        // is not called from a signal handler, and uses a constant signal.
        // Errors from kill are acceptable (e.g., if already stopped) — the
        // subsequent re-init path will still leave the terminal in a good state.
        // We considered `nix`, but didn't think it was worth pulling in for this one call.
        unsafe { libc::kill(0, libc::SIGTSTP) };
        *terminal = tui::init(&self.config)?;
        terminal.clear()?;
        self.app_event_tx.send(AppEvent::RequestRedraw);
        Ok(())
    }

    pub(crate) fn token_usage(&self) -> codex_core::protocol::TokenUsage {
        match &self.app_state {
            AppState::Chat { widget } => widget.token_usage().clone(),
            AppState::Onboarding { .. } => codex_core::protocol::TokenUsage::default(),
        }
    }

    fn draw_next_frame(&mut self, terminal: &mut tui::Tui) -> Result<()> {
        if matches!(self.app_state, AppState::Onboarding { .. }) {
            terminal.clear()?;
        }

        let screen_size = terminal.size()?;
        let last_known_screen_size = terminal.last_known_screen_size;
        if screen_size != last_known_screen_size {
            let cursor_pos = terminal.get_cursor_position()?;
            let last_known_cursor_pos = terminal.last_known_cursor_pos;
            if cursor_pos.y != last_known_cursor_pos.y {
                // The terminal was resized. The only point of reference we have for where our viewport
                // was moved is the cursor position.
                // NB this assumes that the cursor was not wrapped as part of the resize.
                let cursor_delta = cursor_pos.y as i32 - last_known_cursor_pos.y as i32;

                let new_viewport_area = terminal.viewport_area.offset(Offset {
                    x: 0,
                    y: cursor_delta,
                });
                terminal.set_viewport_area(new_viewport_area);
                terminal.clear()?;
            }
        }

        let size = terminal.size()?;
        let desired_height = match &self.app_state {
            AppState::Chat { widget } => widget.desired_height(size.width),
            AppState::Onboarding { .. } => size.height,
        };

        let mut area = terminal.viewport_area;
        area.height = desired_height.min(size.height);
        area.width = size.width;
        if area.bottom() > size.height {
            terminal
                .backend_mut()
                .scroll_region_up(0..area.top(), area.bottom() - size.height)?;
            area.y = size.height - area.height;
        }
        if area != terminal.viewport_area {
            terminal.clear()?;
            terminal.set_viewport_area(area);
        }
        if !self.pending_history_lines.is_empty() {
            crate::insert_history::insert_history_lines(
                terminal,
                self.pending_history_lines.clone(),
            );
            self.pending_history_lines.clear();
        }
        terminal.draw(|frame| match &mut self.app_state {
            AppState::Chat { widget } => {
                if let Some((x, y)) = widget.cursor_pos(frame.area()) {
                    frame.set_cursor_position((x, y));
                }
                frame.render_widget_ref(&**widget, frame.area())
            }
            AppState::Onboarding { screen } => frame.render_widget_ref(&*screen, frame.area()),
        })?;
        Ok(())
    }

    /// Dispatch a KeyEvent to the current view and let it decide what to do
    /// with it.
    fn dispatch_key_event(&mut self, key_event: KeyEvent) {
        match &mut self.app_state {
            AppState::Chat { widget } => {
                widget.handle_key_event(key_event);
            }
            AppState::Onboarding { screen } => match key_event.code {
                KeyCode::Char('q') => {
                    self.app_event_tx.send(AppEvent::ExitRequest);
                }
                _ => screen.handle_key_event(key_event),
            },
        }
    }

    fn dispatch_paste_event(&mut self, pasted: String) {
        match &mut self.app_state {
            AppState::Chat { widget } => widget.handle_paste(pasted),
            AppState::Onboarding { .. } => {}
        }
    }

    fn dispatch_codex_event(&mut self, event: Event) {
        match &mut self.app_state {
            AppState::Chat { widget } => widget.handle_codex_event(event),
            AppState::Onboarding { .. } => {}
        }
    }
}

fn should_show_onboarding(
    login_status: &LoginStatus,
    config: &Config,
    show_trust_screen: bool,
) -> bool {
    if show_trust_screen {
        return true;
    }

    if is_free_plan(login_status) {
        return true;
    }

    should_show_login_screen(login_status, config)
}

<<<<<<< HEAD
fn is_free_plan(login_status: &LoginStatus) -> bool {
    match login_status {
        LoginStatus::Auth(auth) => auth.get_plan_type().as_deref() == Some("free"),
        LoginStatus::NotAuthenticated => false,
    }
}

fn should_show_login_screen(login_status: &LoginStatus, config: &Config) -> bool {
=======
fn should_show_login_screen(login_status: LoginStatus, config: &Config) -> bool {
    // Only show the login screen for providers that actually require OpenAI auth
    // (OpenAI or equivalents). For OSS/other providers, skip login entirely.
    if !config.model_provider.requires_openai_auth {
        return false;
    }

>>>>>>> bc298e47
    match login_status {
        LoginStatus::NotAuthenticated => true,
        LoginStatus::Auth(auth) => {
            auth.mode != config.preferred_auth_method || is_free_plan(login_status)
        }
    }
}

#[cfg(test)]
mod tests {
    use super::*;
    use codex_core::config::ConfigOverrides;
    use codex_core::config::ConfigToml;
    use codex_login::AuthMode;
    use codex_login::CodexAuth;

    fn make_config(preferred: AuthMode) -> Config {
        let mut cfg = Config::load_from_base_config_with_overrides(
            ConfigToml::default(),
            ConfigOverrides::default(),
            std::env::temp_dir(),
        )
        .expect("load default config");
        cfg.preferred_auth_method = preferred;
        cfg
    }

    #[test]
    fn shows_login_when_not_authenticated() {
        let cfg = make_config(AuthMode::ChatGPT);
        assert!(should_show_login_screen(
            &LoginStatus::NotAuthenticated,
            &cfg
        ));
    }

    #[test]
    fn shows_login_when_api_key_but_prefers_chatgpt() {
        let cfg = make_config(AuthMode::ChatGPT);
        assert!(should_show_login_screen(
            &LoginStatus::Auth(CodexAuth::from_api_key("sk-test")),
            &cfg
        ))
    }

    #[test]
    fn hides_login_when_api_key_and_prefers_api_key() {
        let cfg = make_config(AuthMode::ApiKey);
        assert!(!should_show_login_screen(
            &LoginStatus::Auth(CodexAuth::from_api_key("sk-test")),
            &cfg
        ))
    }

    #[test]
    fn hides_login_when_chatgpt_and_prefers_chatgpt() {
        let cfg = make_config(AuthMode::ChatGPT);
        assert!(!should_show_login_screen(
            &LoginStatus::Auth(CodexAuth::create_dummy_chatgpt_auth_for_testing()),
            &cfg
        ))
    }
}<|MERGE_RESOLUTION|>--- conflicted
+++ resolved
@@ -656,7 +656,6 @@
     should_show_login_screen(login_status, config)
 }
 
-<<<<<<< HEAD
 fn is_free_plan(login_status: &LoginStatus) -> bool {
     match login_status {
         LoginStatus::Auth(auth) => auth.get_plan_type().as_deref() == Some("free"),
@@ -664,8 +663,6 @@
     }
 }
 
-fn should_show_login_screen(login_status: &LoginStatus, config: &Config) -> bool {
-=======
 fn should_show_login_screen(login_status: LoginStatus, config: &Config) -> bool {
     // Only show the login screen for providers that actually require OpenAI auth
     // (OpenAI or equivalents). For OSS/other providers, skip login entirely.
@@ -673,7 +670,6 @@
         return false;
     }
 
->>>>>>> bc298e47
     match login_status {
         LoginStatus::NotAuthenticated => true,
         LoginStatus::Auth(auth) => {
