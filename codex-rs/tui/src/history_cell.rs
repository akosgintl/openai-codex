--- conflicted
+++ resolved
@@ -163,7 +163,9 @@
             None => config.cwd.display().to_string(),
         };
 
-        let lines: Vec<Line<'static>> = vec![
+        let agents_path = find_project_doc_sync(&config.cwd).unwrap_or_default();
+
+        let mut lines: Vec<Line<'static>> = vec![
             Line::from(vec![
                 Span::raw(">_ ").dim(),
                 Span::styled(
@@ -172,15 +174,38 @@
                 ),
                 Span::raw(format!(" {cwd_str}")).dim(),
             ]),
-            Line::from("".dim()),
-            Line::from(" To get started, describe a task or try one of these commands:".dim()),
-            Line::from("".dim()),
-            Line::from(format!(" /init - {}", SlashCommand::Init.description()).dim()),
-            Line::from(format!(" /status - {}", SlashCommand::Status.description()).dim()),
-            Line::from(format!(" /diff - {}", SlashCommand::Diff.description()).dim()),
-            Line::from(format!(" /prompts - {}", SlashCommand::Prompts.description()).dim()),
-            Line::from("".dim()),
+            Line::from(""),
         ];
+        if let Some(p) = &agents_path {
+            let instructions_display_path = diff_paths(p, &config.cwd)
+                .map(|rel| rel.display().to_string())
+                .unwrap_or_else(|| p.display().to_string());
+            lines.push(Line::from(vec![
+                " Found ".dim(),
+                instructions_display_path.into(),
+                ".".dim(),
+            ]));
+            lines.push(Line::from(""));
+        }
+        lines.push(Line::from(
+            " To get started, describe a task or try one of these commands:".dim(),
+        ));
+        lines.push(Line::from(""));
+        if agents_path.is_none() {
+            lines.push(Line::from(
+                format!(" /init - {}", SlashCommand::Init.description()).dim(),
+            ));
+        }
+        lines.push(Line::from(
+            format!(" /status - {}", SlashCommand::Status.description()).dim(),
+        ));
+        lines.push(Line::from(
+            format!(" /diff - {}", SlashCommand::Diff.description()).dim(),
+        ));
+        lines.push(Line::from(
+            format!(" /prompts - {}", SlashCommand::Prompts.description()).dim(),
+        ));
+        lines.push(Line::from("".dim()));
         PlainHistoryCell { lines }
     } else if config.model == model {
         PlainHistoryCell { lines: Vec::new() }
@@ -201,79 +226,8 @@
     lines.extend(message.lines().map(|l| Line::from(l.to_string())));
     lines.push(Line::from(""));
 
-<<<<<<< HEAD
-            let agents_path = find_project_doc_sync(&config.cwd).unwrap_or_default();
-
-            let mut lines: Vec<Line<'static>> = vec![
-                Line::from(vec![
-                    Span::raw(">_ ").dim(),
-                    Span::styled(
-                        "You are using OpenAI Codex in",
-                        Style::default().add_modifier(Modifier::BOLD),
-                    ),
-                    Span::raw(format!(" {cwd_str}")).dim(),
-                ]),
-                Line::from(""),
-            ];
-            if let Some(p) = &agents_path {
-                let instructions_display_path = diff_paths(p, &config.cwd)
-                    .map(|rel| rel.display().to_string())
-                    .unwrap_or_else(|| p.display().to_string());
-                lines.push(Line::from(vec![
-                    " Found ".dim(),
-                    instructions_display_path.into(),
-                    ".".dim(),
-                ]));
-                lines.push(Line::from(""));
-            }
-            lines.push(Line::from(
-                " To get started, describe a task or try one of these commands:".dim(),
-            ));
-            lines.push(Line::from(""));
-            if agents_path.is_none() {
-                lines.push(Line::from(
-                    format!(" /init - {}", SlashCommand::Init.description()).dim(),
-                ));
-            }
-            lines.push(Line::from(
-                format!(" /status - {}", SlashCommand::Status.description()).dim(),
-            ));
-            lines.push(Line::from(
-                format!(" /diff - {}", SlashCommand::Diff.description()).dim(),
-            ));
-            lines.push(Line::from(
-                format!(" /prompts - {}", SlashCommand::Prompts.description()).dim(),
-            ));
-            lines.push(Line::from("".dim()));
-            HistoryCell::WelcomeMessage {
-                view: TextBlock::new(lines),
-            }
-        } else if config.model == model {
-            HistoryCell::SessionInfo {
-                view: TextBlock::new(Vec::new()),
-            }
-        } else {
-            let lines = vec![
-                Line::from("model changed:".magenta().bold()),
-                Line::from(format!("requested: {}", config.model)),
-                Line::from(format!("used: {model}")),
-                Line::from(""),
-            ];
-            HistoryCell::SessionInfo {
-                view: TextBlock::new(lines),
-            }
-        }
-    }
-
-    pub(crate) fn new_user_prompt(message: String) -> Self {
-        let mut lines: Vec<Line<'static>> = Vec::new();
-        lines.push(Line::from("user".cyan().bold()));
-        lines.extend(message.lines().map(|l| Line::from(l.to_string())));
-        lines.push(Line::from(""));
-=======
-    PlainHistoryCell { lines }
-}
->>>>>>> 23598784
+    PlainHistoryCell { lines }
+}
 
 pub(crate) fn new_active_exec_command(
     command: Vec<String>,
