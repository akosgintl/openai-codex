+++
id = "19"
title = "Bash Command Rendering Improvements for Less Verbosity"
<<<<<<< HEAD
status = "Not started"
dependencies = "" # No prerequisites
=======
status = "Done"
dependencies = "02,07,09,11,14,29"
>>>>>>> 557d7e42
last_updated = "2025-06-25T01:40:09.600000"
+++

> *This task is specific to per-agent UI conventions and log readability.*

## Acceptance Criteria

- Shell commands render as plain text without `bash -lc` wrappers.
- Role labels and message content appear on the same line, separated by a space.
- Command-result annotations show a checkmark and duration for zero exit codes, or `exit code: N` and duration for nonzero codes, in the format `<icon or exit code> <duration>ms`.
- Existing functionality remains unaffected beyond formatting changes.
- Verbose background event logs (e.g. sandbox‑denied exec errors, retries) collapse into a single command execution entry showing command start, running indicator, and concise completion status.
- Automated examples or tests verify the new rendering behavior.

## Implementation
This change will touch both the event-processing and rendering layers of the Rust TUI:

- **Event processing** (`codex-rs/exec/src/event_processor.rs`):
  - Strip any `bash -lc` wrapper when formatting shell commands via `escape_command`.
  - Replace verbose `BackgroundEvent` logs for sandbox-denied errors and automatic retries with a unified exec-command begin/end sequence.
  - Annotate completed commands with either a checkmark (✅) and `<duration>ms` for success or `exit code: N <duration>ms` for failures.

- **TUI rendering** (`codex-rs/tui/src/history_cell.rs`):
  - Collapse consecutive `BackgroundEvent` entries related to exec failures/retries into the standard active/completed exec-command cells.
  - Update `new_active_exec_command` and `new_completed_exec_command` to use the new inline format (icon or exit code + duration, with `$ <command>` on the same block).
  - Ensure role labels and plain-text messages render on a single line separated by a space.

- **Tests** (`codex-rs/tui/tests/`):
  - Add or update test fixtures to verify:
    - Commands appear without any `bash -lc` boilerplate.
    - Completed commands show the correct checkmark or exit-code annotation with accurate duration formatting.
    - Background debugging events no longer leak raw debug strings and are correctly collapsed into the exec-command flow.

## Notes

- Improves readability of interactive sessions and logs by reducing boilerplate.
- Ensure compatibility with both live TUI output and persisted log transcripts.<|MERGE_RESOLUTION|>--- conflicted
+++ resolved
@@ -1,13 +1,8 @@
 +++
 id = "19"
 title = "Bash Command Rendering Improvements for Less Verbosity"
-<<<<<<< HEAD
-status = "Not started"
-dependencies = "" # No prerequisites
-=======
 status = "Done"
 dependencies = "02,07,09,11,14,29"
->>>>>>> 557d7e42
 last_updated = "2025-06-25T01:40:09.600000"
 +++
 
